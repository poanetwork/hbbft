--- conflicted
+++ resolved
@@ -10,12 +10,8 @@
 
 use bincode;
 use crypto::Ciphertext;
-<<<<<<< HEAD
+use log::{debug, error, warn};
 use rand::{Rand, Rng};
-=======
-use log::{debug, error, warn};
-use rand::Rand;
->>>>>>> 2fed8316
 use serde::{de::DeserializeOwned, Serialize};
 use serde_derive::Serialize;
 
