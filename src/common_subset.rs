//! # Asynchronous Common Subset algorithm.
//!
//! The Asynchronous Common Subset protocol assumes a network of _N_ nodes that send signed
//! messages to each other, with at most _f_ of them malicious, where _3 f < N_. Handling the
//! networking and signing is the responsibility of the user: only when a message has been
//! verified to be "from node i" (e.g. using cryptographic signatures), it can be handed to the
//! `CommonSubset` instance.
//!
//! Each node proposes an element for inclusion. Under the above conditions, the protocol
//! guarantees that all correct nodes output the same set, consisting of at least _N - f_ of the
//! proposed elements.
//!
//! ## How it works
//!
//! * `CommonSubset` instantiates one `Broadcast` algorithm for each of the participating nodes.
//! At least _N - f_ of these - the ones whose proposer is not faulty - will eventually output
//! the element proposed by that node.
//! * It also instantiates Binary Agreement for each participating node, to decide whether
//! that node's proposed element should be included in the common set. Whenever an element is
//! received via broadcast, we input "yes" (`true`) into the corresponding `Agreement` instance.
//! * When _N - f_ `Agreement` instances have decided "yes", we input "no" (`false`) into the
//! remaining ones, where we haven't provided input yet.
//! * Once all `Agreement` instances have decided, `CommonSubset` returns the set of all proposed
//! values for which the decision was "yes".

use std::collections::{BTreeMap, BTreeSet, VecDeque};
use std::fmt::Debug;
use std::sync::Arc;

use agreement::{self, Agreement, AgreementMessage, AgreementStep};
use broadcast::{self, Broadcast, BroadcastMessage, BroadcastStep};
use fault_log::FaultLog;
use fmt::HexBytes;
<<<<<<< HEAD
use messaging::{DistAlgorithm, NetworkInfo, Step, TargetedMessage};
=======
use messaging::{DistAlgorithm, NetworkInfo, TargetedMessage};
use rand::Rand;
>>>>>>> c12bb58a

error_chain!{
    types {
        Error, ErrorKind, ResultExt, CommonSubsetResult;
    }

    links {
        Agreement(agreement::Error, agreement::ErrorKind);
        Broadcast(broadcast::Error, broadcast::ErrorKind);
    }

    errors {
        MultipleAgreementResults
        NoSuchAgreementInstance
        NoSuchBroadcastInstance
    }
}

// TODO: Make this a generic argument of `CommonSubset`.
type ProposedValue = Vec<u8>;

/// Message from Common Subset to remote nodes.
#[derive(Serialize, Deserialize, Clone, Debug, Rand)]
pub enum Message<NodeUid: Rand> {
    /// A message for the broadcast algorithm concerning the set element proposed by the given node.
    Broadcast(NodeUid, BroadcastMessage),
    /// A message for the agreement algorithm concerning the set element proposed by the given
    /// node.
    Agreement(NodeUid, AgreementMessage),
}

/// The queue of outgoing messages in a `CommonSubset` instance.
#[derive(Deref, DerefMut)]
struct MessageQueue<NodeUid: Rand>(VecDeque<TargetedMessage<Message<NodeUid>, NodeUid>>);

impl<NodeUid: Clone + Debug + Ord + Rand> MessageQueue<NodeUid> {
    /// Appends to the queue the messages from `agr`, wrapped with `proposer_id`.
    fn extend_agreement(&mut self, proposer_id: &NodeUid, agr: &mut Agreement<NodeUid>) {
        let convert = |msg: TargetedMessage<AgreementMessage, NodeUid>| {
            msg.map(|a_msg| Message::Agreement(proposer_id.clone(), a_msg))
        };
        self.extend(agr.message_iter().map(convert));
    }

    /// Appends to the queue the messages from `bc`, wrapped with `proposer_id`.
    fn extend_broadcast(&mut self, proposer_id: &NodeUid, bc: &mut Broadcast<NodeUid>) {
        let convert = |msg: TargetedMessage<BroadcastMessage, NodeUid>| {
            msg.map(|b_msg| Message::Broadcast(proposer_id.clone(), b_msg))
        };
        self.extend(bc.message_iter().map(convert));
    }
}

/// Asynchronous Common Subset algorithm instance
pub struct CommonSubset<NodeUid: Rand> {
    /// Shared network information.
    netinfo: Arc<NetworkInfo<NodeUid>>,
    broadcast_instances: BTreeMap<NodeUid, Broadcast<NodeUid>>,
    agreement_instances: BTreeMap<NodeUid, Agreement<NodeUid>>,
    broadcast_results: BTreeMap<NodeUid, ProposedValue>,
    agreement_results: BTreeMap<NodeUid, bool>,
    /// Outgoing message queue.
    messages: MessageQueue<NodeUid>,
    /// The output value of the algorithm.
    output: Option<BTreeMap<NodeUid, ProposedValue>>,
    /// Whether the instance has decided on a value.
    decided: bool,
}

<<<<<<< HEAD
pub type CommonSubsetStep<NodeUid> = Step<NodeUid, BTreeMap<NodeUid, ProposedValue>>;

impl<NodeUid: Clone + Debug + Ord> DistAlgorithm for CommonSubset<NodeUid> {
=======
impl<NodeUid: Clone + Debug + Ord + Rand> DistAlgorithm for CommonSubset<NodeUid> {
>>>>>>> c12bb58a
    type NodeUid = NodeUid;
    type Input = ProposedValue;
    type Output = BTreeMap<NodeUid, ProposedValue>;
    type Message = Message<NodeUid>;
    type Error = Error;

    fn input(&mut self, input: Self::Input) -> CommonSubsetResult<CommonSubsetStep<NodeUid>> {
        debug!(
            "{:?} Proposing {:?}",
            self.netinfo.our_uid(),
            HexBytes(&input)
        );
        let fault_log = self.send_proposed_value(input)?;
        self.step(fault_log)
    }

    fn handle_message(
        &mut self,
        sender_id: &Self::NodeUid,
        message: Self::Message,
    ) -> CommonSubsetResult<CommonSubsetStep<NodeUid>> {
        let fault_log = match message {
            Message::Broadcast(p_id, b_msg) => self.handle_broadcast(sender_id, &p_id, b_msg)?,
            Message::Agreement(p_id, a_msg) => self.handle_agreement(sender_id, &p_id, a_msg)?,
        };
        self.step(fault_log)
    }

    fn next_message(&mut self) -> Option<TargetedMessage<Self::Message, Self::NodeUid>> {
        self.messages.pop_front()
    }

    fn terminated(&self) -> bool {
        self.messages.is_empty() && self.agreement_instances.values().all(Agreement::terminated)
    }

    fn our_id(&self) -> &Self::NodeUid {
        self.netinfo.our_uid()
    }
}

impl<NodeUid: Clone + Debug + Ord + Rand> CommonSubset<NodeUid> {
    pub fn new(netinfo: Arc<NetworkInfo<NodeUid>>, session_id: u64) -> CommonSubsetResult<Self> {
        // Create all broadcast instances.
        let mut broadcast_instances: BTreeMap<NodeUid, Broadcast<NodeUid>> = BTreeMap::new();
        for proposer_id in netinfo.all_uids() {
            broadcast_instances.insert(
                proposer_id.clone(),
                Broadcast::new(netinfo.clone(), proposer_id.clone())?,
            );
        }

        // Create all agreement instances.
        let mut agreement_instances: BTreeMap<NodeUid, Agreement<NodeUid>> = BTreeMap::new();
        for proposer_id in netinfo.all_uids().iter().cloned() {
            agreement_instances.insert(
                proposer_id.clone(),
                Agreement::new(netinfo.clone(), session_id, proposer_id)?,
            );
        }

        Ok(CommonSubset {
            netinfo,
            broadcast_instances,
            agreement_instances,
            broadcast_results: BTreeMap::new(),
            agreement_results: BTreeMap::new(),
            messages: MessageQueue(VecDeque::new()),
            output: None,
            decided: false,
        })
    }

    fn step(
        &mut self,
        fault_log: FaultLog<NodeUid>,
    ) -> CommonSubsetResult<CommonSubsetStep<NodeUid>> {
        Ok(Step::new(
            self.output.take().into_iter().collect(),
            fault_log,
        ))
    }

    /// Common Subset input message handler. It receives a value for broadcast
    /// and redirects it to the corresponding broadcast instance.
    pub fn send_proposed_value(
        &mut self,
        value: ProposedValue,
    ) -> CommonSubsetResult<FaultLog<NodeUid>> {
        if !self.netinfo.is_validator() {
            return Ok(FaultLog::new());
        }
        let uid = self.netinfo.our_uid().clone();
        // Upon receiving input v_i , input v_i to RBC_i. See Figure 2.
        self.process_broadcast(&uid, |bc| bc.input(value))
    }

    /// Receives a broadcast message from a remote node `sender_id` concerning a
    /// value proposed by the node `proposer_id`.
    fn handle_broadcast(
        &mut self,
        sender_id: &NodeUid,
        proposer_id: &NodeUid,
        bmessage: BroadcastMessage,
    ) -> CommonSubsetResult<FaultLog<NodeUid>> {
        self.process_broadcast(proposer_id, |bc| bc.handle_message(sender_id, bmessage))
    }

    /// Receives an agreement message from a remote node `sender_id` concerning
    /// a value proposed by the node `proposer_id`.
    fn handle_agreement(
        &mut self,
        sender_id: &NodeUid,
        proposer_id: &NodeUid,
        amessage: AgreementMessage,
    ) -> CommonSubsetResult<FaultLog<NodeUid>> {
        // Send the message to the local instance of Agreement
        self.process_agreement(proposer_id, |agreement| {
            agreement.handle_message(sender_id, amessage)
        })
    }

    /// Upon delivery of v_j from RBC_j, if input has not yet been provided to
    /// BA_j, then provide input 1 to BA_j. See Figure 11.
    fn process_broadcast<F>(
        &mut self,
        proposer_id: &NodeUid,
        f: F,
    ) -> CommonSubsetResult<FaultLog<NodeUid>>
    where
        F: FnOnce(&mut Broadcast<NodeUid>) -> Result<BroadcastStep<NodeUid>, broadcast::Error>,
    {
        let mut fault_log = FaultLog::new();
        let value = {
            let broadcast = self
                .broadcast_instances
                .get_mut(proposer_id)
                .ok_or(ErrorKind::NoSuchBroadcastInstance)?;
            let step = f(broadcast)?;
            fault_log.extend(step.fault_log);
            self.messages.extend_broadcast(&proposer_id, broadcast);
            if let Some(output) = step.output.into_iter().next() {
                output
            } else {
                return Ok(fault_log);
            }
        };
        self.broadcast_results.insert(proposer_id.clone(), value);
        let set_agreement_input = |agreement: &mut Agreement<NodeUid>| {
            if agreement.accepts_input() {
                // FIXME: Use the result.
                agreement.input(true)
            } else {
                Ok(Default::default())
            }
        };
        self.process_agreement(proposer_id, set_agreement_input)?
            .merge_into(&mut fault_log);
        Ok(fault_log)
    }

    /// Callback to be invoked on receipt of the decision value of the Agreement
    /// instance `uid`.
    fn process_agreement<F>(
        &mut self,
        proposer_id: &NodeUid,
        f: F,
    ) -> CommonSubsetResult<FaultLog<NodeUid>>
    where
        F: FnOnce(&mut Agreement<NodeUid>) -> Result<AgreementStep<NodeUid>, agreement::Error>,
    {
        let mut fault_log = FaultLog::new();
        let value = {
            let agreement = self
                .agreement_instances
                .get_mut(proposer_id)
                .ok_or(ErrorKind::NoSuchAgreementInstance)?;
            if agreement.terminated() {
                return Ok(fault_log);
            }
            let step = f(agreement)?;
            fault_log.extend(step.fault_log);
            self.messages.extend_agreement(proposer_id, agreement);
            if let Some(output) = step.output.into_iter().next() {
                output
            } else {
                return Ok(fault_log);
            }
        };
        if self
            .agreement_results
            .insert(proposer_id.clone(), value)
            .is_some()
        {
            return Err(ErrorKind::MultipleAgreementResults.into());
        }
        debug!(
            "{:?} Updated Agreement results: {:?}",
            self.netinfo.our_uid(),
            self.agreement_results
        );

        if value && self.count_true() == self.netinfo.num_nodes() - self.netinfo.num_faulty() {
            // Upon delivery of value 1 from at least N − f instances of BA, provide
            // input 0 to each instance of BA that has not yet been provided input.
            for (uid, agreement) in &mut self.agreement_instances {
                if agreement.accepts_input() {
                    let step = agreement.input(false)?;
                    fault_log.extend(step.fault_log);
                    self.messages.extend_agreement(uid, agreement);
                    if let Some(output) = step.output.into_iter().next() {
                        if self.agreement_results.insert(uid.clone(), output).is_some() {
                            return Err(ErrorKind::MultipleAgreementResults.into());
                        }
                    }
                }
            }
        }
        self.try_agreement_completion();
        Ok(fault_log)
    }

    /// Returns the number of agreement instances that have decided "yes".
    fn count_true(&self) -> usize {
        self.agreement_results.values().filter(|v| **v).count()
    }

    fn try_agreement_completion(&mut self) {
        if self.decided || self.count_true() < self.netinfo.num_nodes() - self.netinfo.num_faulty()
        {
            return;
        }
        // Once all instances of BA have completed, let C ⊂ [1..N] be
        // the indexes of each BA that delivered 1. Wait for the output
        // v_j for each RBC_j such that j∈C. Finally output ∪ j∈C v_j.
        if self.agreement_results.len() < self.netinfo.num_nodes() {
            return;
        }
        debug!(
            "{:?} All Agreement instances have terminated",
            self.netinfo.our_uid()
        );
        // All instances of Agreement that delivered `true` (or "1" in the paper).
        let delivered_1: BTreeSet<&NodeUid> = self
            .agreement_results
            .iter()
            .filter(|(_, v)| **v)
            .map(|(k, _)| k)
            .collect();
        debug!("Agreement instances that delivered 1: {:?}", delivered_1);

        // Results of Broadcast instances in `delivered_1`
        let broadcast_results: BTreeMap<NodeUid, ProposedValue> = self
            .broadcast_results
            .iter()
            .filter(|(k, _)| delivered_1.contains(k))
            .map(|(k, v)| (k.clone(), v.clone()))
            .collect();

        if delivered_1.len() == broadcast_results.len() {
            debug!(
                "{:?} Agreement instances completed:",
                self.netinfo.our_uid()
            );
            for (uid, result) in &broadcast_results {
                debug!("    {:?} → {:?}", uid, HexBytes(&result));
            }
            self.decided = true;
            self.output = Some(broadcast_results)
        }
    }
}<|MERGE_RESOLUTION|>--- conflicted
+++ resolved
@@ -31,12 +31,8 @@
 use broadcast::{self, Broadcast, BroadcastMessage, BroadcastStep};
 use fault_log::FaultLog;
 use fmt::HexBytes;
-<<<<<<< HEAD
 use messaging::{DistAlgorithm, NetworkInfo, Step, TargetedMessage};
-=======
-use messaging::{DistAlgorithm, NetworkInfo, TargetedMessage};
 use rand::Rand;
->>>>>>> c12bb58a
 
 error_chain!{
     types {
@@ -106,13 +102,9 @@
     decided: bool,
 }
 
-<<<<<<< HEAD
 pub type CommonSubsetStep<NodeUid> = Step<NodeUid, BTreeMap<NodeUid, ProposedValue>>;
 
-impl<NodeUid: Clone + Debug + Ord> DistAlgorithm for CommonSubset<NodeUid> {
-=======
 impl<NodeUid: Clone + Debug + Ord + Rand> DistAlgorithm for CommonSubset<NodeUid> {
->>>>>>> c12bb58a
     type NodeUid = NodeUid;
     type Input = ProposedValue;
     type Output = BTreeMap<NodeUid, ProposedValue>;
